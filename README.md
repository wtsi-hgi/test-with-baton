--- conflicted
+++ resolved
@@ -136,7 +136,10 @@
 DOCKER_HOST=tcp://192.168.99.100:2376
 DOCKER_CERT_PATH=/Users/you/.docker/machine/machines/default
 ```
-<<<<<<< HEAD
+*[Information on how to set these variables in Pycharm.](https://www.jetbrains.com/pycharm/help/run-debug-configuration-python.html#d427982e277)*
+
+If these variables are not set, it is assumed the daemon is accessible via the default UNIX socket: 
+`unix:///var/run/docker.sock`.
 
 
 ## Development
@@ -160,10 +163,4 @@
 
 To limit testing to a specific version of baton and iRODS, set the environment variable `SINGLE_TEST_SETUP` to match 
 the name of the `BatonSetup` enum assocaited to the setup that you wish to test, e.g. 
-`SINGLE_TEST_SETUP=v0_16_2_WITH_IRODS_4_1_8`.
-=======
-*[Information on how to set these variables in Pycharm.](https://www.jetbrains.com/pycharm/help/run-debug-configuration-python.html#d427982e277)*
-
-If these variables are not set, it is assumed the daemon is accessible via the default UNIX socket: 
-`unix:///var/run/docker.sock`.
->>>>>>> ee8612a1
+`SINGLE_TEST_SETUP=v0_16_2_WITH_IRODS_4_1_8`.